{
  "name": "bun-query-builder",
  "type": "module",
  "version": "0.1.10",
  "private": true,
  "description": "A simple yet performant query builder for TypeScript. Built with Bun.",
  "author": "Chris Breuer <chris@stacksjs.org>",
  "license": "MIT",
  "homepage": "https://github.com/stacksjs/bun-query-builder#readme",
  "repository": {
    "type": "git",
    "url": "git+https://github.com/stacksjs/bun-query-builder.git"
  },
  "bugs": {
    "url": "https://github.com/stacksjs/bun-query-builder/issues"
  },
  "keywords": [
    "typescript",
    "query-builder",
    "bun",
    "package"
  ],
  "exports": {
    ".": {
      "types": "./dist/index.d.ts",
      "import": "./dist/index.js"
    },
    "./*": {
      "import": "./dist/*"
    }
  },
  "module": "./dist/index.js",
  "types": "./dist/index.d.ts",
  "bin": {
    "query-builder": "./dist/bin/cli.js",
    "qbx": "./dist/bin/cli.js",
    "qb": "./dist/bin/cli.js"
  },
  "files": [
    "README.md",
    "dist"
  ],
  "scripts": {
    "build": "cd ./packages/bun-query-builder && bun --bun build.ts && bun run compile",
    "compile": "cd ./packages/bun-query-builder && bun build ./bin/cli.ts --compile --minify --outfile bin/qbx",
    "compile:all": "cd ./packages/bun-query-builder && bun run compile:linux-x64 && bun run compile:linux-arm64 && bun run compile:windows-x64 && bun run compile:darwin-x64 && bun run compile:darwin-arm64",
    "compile:linux-x64": "cd ./packages/bun-query-builder && bun build ./bin/cli.ts --compile --minify --target=bun-linux-x64 --outfile bin/qbx-linux-x64",
    "compile:linux-arm64": "cd ./packages/bun-query-builder && bun build ./bin/cli.ts --compile --minify --target=bun-linux-arm64 --outfile bin/qbx-linux-arm64",
    "compile:windows-x64": "cd ./packages/bun-query-builder && bun build ./bin/cli.ts --compile --minify --target=bun-windows-x64 --outfile bin/qbx-windows-x64.exe",
    "compile:darwin-x64": "bun build ./bin/cli.ts --compile --minify --target=bun-darwin-x64 --outfile bin/qbx-darwin-x64",
    "compile:darwin-arm64": "bun build ./bin/cli.ts --compile --minify --target=bun-darwin-arm64 --outfile bin/qbx-darwin-arm64",
    "zip": "bun run zip:all",
    "zip:all": "bun run zip:linux-x64 && bun run zip:linux-arm64 && bun run zip:windows-x64 && bun run zip:darwin-x64 && bun run zip:darwin-arm64",
    "zip:linux-x64": "zip -j bin/qbx-linux-x64.zip bin/qbx-linux-x64",
    "zip:linux-arm64": "zip -j bin/qbx-linux-arm64.zip bin/qbx-linux-arm64",
    "zip:windows-x64": "zip -j bin/qbx-windows-x64.zip bin/qbx-windows-x64.exe",
    "zip:darwin-x64": "zip -j bin/qbx-darwin-x64.zip bin/qbx-darwin-x64",
    "zip:darwin-arm64": "zip -j bin/qbx-darwin-arm64.zip bin/qbx-darwin-arm64",
    "fresh": "bunx rimraf node_modules/ bun.lock && bun i",
    "test": "bun test",
    "lint": "bunx --bun eslint .",
    "lint:fix": "bunx --bun eslint . --fix",
    "changelog": "bunx logsmith --verbose",
    "changelog:generate": "bunx logsmith --output CHANGELOG.md",
    "release": "bun --bun run changelog:generate && bunx --bun bumpx prompt --recursive",
    "dev:docs": "bun --bun vitepress dev docs",
    "build:docs": "bun --bun vitepress build docs",
    "preview:docs": "bun --bun vitepress preview docs",
    "typecheck": "bun --bun tsc"
  },
  "dependencies": {
    "@stacksjs/ts-validation": "^0.4.8"
  },
  "devDependencies": {
<<<<<<< HEAD
    "@stacksjs/bumpx": "^0.2.4",
=======
>>>>>>> 513d17b7
    "@stacksjs/docs": "^0.70.23",
    "@stacksjs/eslint-config": "^4.14.0-beta.3",
    "@stacksjs/launchpad": "^0.6.4",
<<<<<<< HEAD
    "@stacksjs/logsmith": "^0.2.1",
    "@types/bun": "^1.3.1",
    "buddy-bot": "^0.9.11",
    "bun-git-hooks": "^0.3.1",
    "bun-plugin-dtsx": "^0.21.17",
    "typescript": "^5.9.3"
=======
    "better-dx": "^0.2.3"
>>>>>>> 513d17b7
  },
  "overrides": {
    "unconfig": "0.3.10"
  },
  "workspaces": [
    "packages/*"
  ]
}<|MERGE_RESOLUTION|>--- conflicted
+++ resolved
@@ -72,23 +72,10 @@
     "@stacksjs/ts-validation": "^0.4.8"
   },
   "devDependencies": {
-<<<<<<< HEAD
-    "@stacksjs/bumpx": "^0.2.4",
-=======
->>>>>>> 513d17b7
     "@stacksjs/docs": "^0.70.23",
     "@stacksjs/eslint-config": "^4.14.0-beta.3",
     "@stacksjs/launchpad": "^0.6.4",
-<<<<<<< HEAD
-    "@stacksjs/logsmith": "^0.2.1",
-    "@types/bun": "^1.3.1",
-    "buddy-bot": "^0.9.11",
-    "bun-git-hooks": "^0.3.1",
-    "bun-plugin-dtsx": "^0.21.17",
-    "typescript": "^5.9.3"
-=======
     "better-dx": "^0.2.3"
->>>>>>> 513d17b7
   },
   "overrides": {
     "unconfig": "0.3.10"
