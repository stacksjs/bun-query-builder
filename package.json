{
  "name": "bun-query-builder",
  "type": "module",
  "version": "0.1.9",
  "private": true,
  "description": "A simple yet performant query builder for TypeScript. Built with Bun.",
  "author": "Chris Breuer <chris@stacksjs.org>",
  "license": "MIT",
  "homepage": "https://github.com/stacksjs/bun-query-builder#readme",
  "repository": {
    "type": "git",
    "url": "git+https://github.com/stacksjs/bun-query-builder.git"
  },
  "bugs": {
    "url": "https://github.com/stacksjs/bun-query-builder/issues"
  },
  "keywords": [
    "typescript",
    "query-builder",
    "bun",
    "package"
  ],
  "exports": {
    ".": {
      "types": "./dist/index.d.ts",
      "import": "./dist/index.js"
    },
    "./*": {
      "import": "./dist/*"
    }
  },
  "module": "./dist/index.js",
  "types": "./dist/index.d.ts",
  "bin": {
    "query-builder": "./dist/bin/cli.js",
    "qbx": "./dist/bin/cli.js",
    "qb": "./dist/bin/cli.js"
  },
  "files": [
    "README.md",
    "dist"
  ],
  "scripts": {
    "build": "cd ./packages/bun-query-builder && bun --bun build.ts && bun run compile",
    "compile": "cd ./packages/bun-query-builder && bun build ./bin/cli.ts --compile --minify --outfile bin/qbx",
    "compile:all": "cd ./packages/bun-query-builder && bun run compile:linux-x64 && bun run compile:linux-arm64 && bun run compile:windows-x64 && bun run compile:darwin-x64 && bun run compile:darwin-arm64",
    "compile:linux-x64": "cd ./packages/bun-query-builder && bun build ./bin/cli.ts --compile --minify --target=bun-linux-x64 --outfile bin/qbx-linux-x64",
    "compile:linux-arm64": "cd ./packages/bun-query-builder && bun build ./bin/cli.ts --compile --minify --target=bun-linux-arm64 --outfile bin/qbx-linux-arm64",
    "compile:windows-x64": "cd ./packages/bun-query-builder && bun build ./bin/cli.ts --compile --minify --target=bun-windows-x64 --outfile bin/qbx-windows-x64.exe",
    "compile:darwin-x64": "bun build ./bin/cli.ts --compile --minify --target=bun-darwin-x64 --outfile bin/qbx-darwin-x64",
    "compile:darwin-arm64": "bun build ./bin/cli.ts --compile --minify --target=bun-darwin-arm64 --outfile bin/qbx-darwin-arm64",
    "zip": "bun run zip:all",
    "zip:all": "bun run zip:linux-x64 && bun run zip:linux-arm64 && bun run zip:windows-x64 && bun run zip:darwin-x64 && bun run zip:darwin-arm64",
    "zip:linux-x64": "zip -j bin/qbx-linux-x64.zip bin/qbx-linux-x64",
    "zip:linux-arm64": "zip -j bin/qbx-linux-arm64.zip bin/qbx-linux-arm64",
    "zip:windows-x64": "zip -j bin/qbx-windows-x64.zip bin/qbx-windows-x64.exe",
    "zip:darwin-x64": "zip -j bin/qbx-darwin-x64.zip bin/qbx-darwin-x64",
    "zip:darwin-arm64": "zip -j bin/qbx-darwin-arm64.zip bin/qbx-darwin-arm64",
    "fresh": "bunx rimraf node_modules/ bun.lock && bun i",
    "test": "bun test",
    "lint": "bunx --bun eslint .",
    "lint:fix": "bunx --bun eslint . --fix",
    "changelog": "bunx logsmith --verbose",
    "changelog:generate": "bunx logsmith --output CHANGELOG.md",
    "release": "bun --bun run changelog:generate && bunx --bun bumpx prompt --recursive",
    "dev:docs": "bun --bun vitepress dev docs",
    "build:docs": "bun --bun vitepress build docs",
    "preview:docs": "bun --bun vitepress preview docs",
    "typecheck": "bun --bun tsc"
  },
  "dependencies": {
    "@stacksjs/ts-validation": "^0.4.7"
  },
  "devDependencies": {
    "@stacksjs/bumpx": "^0.2.2",
    "@stacksjs/docs": "^0.70.23",
    "@stacksjs/eslint-config": "^4.14.0-beta.3",
    "@stacksjs/gitlint": "^0.1.5",
    "@stacksjs/launchpad": "^0.6.4",
    "@stacksjs/logsmith": "^0.2.1",
    "@types/bun": "^1.3.1",
    "buddy-bot": "^0.9.9",
    "bun-git-hooks": "^0.3.1",
<<<<<<< HEAD
    "bun-plugin-dtsx": "0.21.13",
=======
    "bun-plugin-dtsx": "^0.9.6",
>>>>>>> e81c67ab
    "typescript": "^5.9.3"
  },
  "overrides": {
    "unconfig": "0.3.10"
  },
  "workspaces": [
    "packages/*"
  ]
}<|MERGE_RESOLUTION|>--- conflicted
+++ resolved
@@ -81,11 +81,7 @@
     "@types/bun": "^1.3.1",
     "buddy-bot": "^0.9.9",
     "bun-git-hooks": "^0.3.1",
-<<<<<<< HEAD
-    "bun-plugin-dtsx": "0.21.13",
-=======
     "bun-plugin-dtsx": "^0.9.6",
->>>>>>> e81c67ab
     "typescript": "^5.9.3"
   },
   "overrides": {
