{
  "name": "@bun-query-builder/benchmark",
  "type": "module",
  "version": "0.1.10",
  "private": true,
  "description": "Performance benchmarks for bun-query-builder vs popular query builders",
  "scripts": {
    "bench": "bun run src/index.ts",
    "bench:basic": "bun run src/benchmarks/basic.ts",
    "bench:advanced": "bun run src/benchmarks/advanced.ts",
    "bench:batch": "bun run src/benchmarks/batch.ts",
    "setup": "bun run src/setup.ts",
    "clean": "bun run src/clean.ts"
  },
  "dependencies": {
    "@prisma/client": "^6.19.0",
    "better-sqlite3": "^12.5.0",
    "bun-query-builder": "workspace:*",
    "chalk": "^5.6.2",
    "cli-table3": "^0.6.5",
    "drizzle-orm": "^0.45.0",
    "kysely": "^0.28.8",
    "mitata": "^1.0.34",
<<<<<<< HEAD
    "prisma": "^6.19.0",
    "typeorm": "^0.3.28"
=======
    "prisma": "^7.1.0",
    "typeorm": "^0.3.27"
>>>>>>> 05975b42
  },
  "devDependencies": {
    "@types/bun": "^1.3.4",
    "typescript": "^5.9.3"
  }
}<|MERGE_RESOLUTION|>--- conflicted
+++ resolved
@@ -21,13 +21,8 @@
     "drizzle-orm": "^0.45.0",
     "kysely": "^0.28.8",
     "mitata": "^1.0.34",
-<<<<<<< HEAD
-    "prisma": "^6.19.0",
-    "typeorm": "^0.3.28"
-=======
     "prisma": "^7.1.0",
     "typeorm": "^0.3.27"
->>>>>>> 05975b42
   },
   "devDependencies": {
     "@types/bun": "^1.3.4",
